--- conflicted
+++ resolved
@@ -35,50 +35,32 @@
 
 > Incrementally perform binary classification using [stochastic gradient descent][stochastic-gradient-descent] (SGD).
 
-
-
-<section class="usage">
-
-## Usage
-
-<<<<<<< HEAD
-To use in Observable,
-=======
+<section class="installation">
+
+## Installation
+
+```bash
+npm install @stdlib/ml-incr-binary-classification
+```
+
+Alternatively,
+
 -   To load the package in a website via a `script` tag without installation and bundlers, use the [ES Module][es-module] available on the [`esm`][esm-url] branch (see [README][esm-readme]).
 -   If you are using Deno, visit the [`deno`][deno-url] branch (see [README][deno-readme] for usage intructions).
 -   For use in Observable, or in browser/node environments, use the [Universal Module Definition (UMD)][umd] build available on the [`umd`][umd-url] branch (see [README][umd-readme]).
->>>>>>> 21724aef
-
-```javascript
-incrBinaryClassification = require( 'https://cdn.jsdelivr.net/gh/stdlib-js/ml-incr-binary-classification@umd/browser.js' )
-```
-
-<<<<<<< HEAD
-To vendor stdlib functionality and avoid installing dependency trees for Node.js, you can use the UMD server build:
-=======
+
+The [branches.md][branches-url] file summarizes the available branches and displays a diagram illustrating their relationships.
+
 To view installation and usage instructions specific to each branch build, be sure to explicitly navigate to the respective README files on each branch, as linked to above.
 
 </section>
->>>>>>> 21724aef
-
-```javascript
-var incrBinaryClassification = require( 'path/to/vendor/umd/ml-incr-binary-classification/index.js' )
-```
-
-To include the bundle in a webpage,
-
-```html
-<script type="text/javascript" src="https://cdn.jsdelivr.net/gh/stdlib-js/ml-incr-binary-classification@umd/browser.js"></script>
-```
-
-If no recognized module system is present, access bundle contents via the global scope:
-
-```html
-<script type="text/javascript">
-(function () {
-    window.incrBinaryClassification;
-})();
-</script>
+
+<section class="usage">
+
+## Usage
+
+```javascript
+var incrBinaryClassification = require( '@stdlib/ml-incr-binary-classification' );
 ```
 
 #### incrBinaryClassification( N\[, options] )
@@ -247,17 +229,12 @@
 
 <!-- eslint no-undef: "error" -->
 
-```html
-<!DOCTYPE html>
-<html lang="en">
-<body>
-<script type="text/javascript" src="https://cdn.jsdelivr.net/gh/stdlib-js/random-base-normal@umd/browser.js"></script>
-<script type="text/javascript" src="https://cdn.jsdelivr.net/gh/stdlib-js/random-base-binomial@umd/browser.js"></script>
-<script type="text/javascript" src="https://cdn.jsdelivr.net/gh/stdlib-js/ndarray-array@umd/browser.js"></script>
-<script type="text/javascript" src="https://cdn.jsdelivr.net/gh/stdlib-js/math-base-special-exp@umd/browser.js"></script>
-<script type="text/javascript" src="https://cdn.jsdelivr.net/gh/stdlib-js/ml-incr-binary-classification@umd/browser.js"></script>
-<script type="text/javascript">
-(function () {
+```javascript
+var normal = require( '@stdlib/random-base-normal' );
+var binomial = require( '@stdlib/random-base-binomial' );
+var array = require( '@stdlib/ndarray-array' );
+var exp = require( '@stdlib/math-base-special-exp' );
+var incrBinaryClassification = require( '@stdlib/ml-incr-binary-classification' );
 
 // Create a new accumulator:
 var acc = incrBinaryClassification( 2, {
@@ -298,11 +275,6 @@
 console.log( 'x = [%d, %d]; lp = %d', x.get( 0, 0 ), x.get( 0, 1 ), out.get( 0 ) );
 console.log( 'x = [%d, %d]; lp = %d', x.get( 1, 0 ), x.get( 1, 1 ), out.get( 1 ) );
 console.log( 'x = [%d, %d]; lp = %d', x.get( 2, 0 ), x.get( 2, 1 ), out.get( 2 ) );
-
-})();
-</script>
-</body>
-</html>
 ```
 
 </section>
@@ -407,7 +379,7 @@
 
 [stdlib-license]: https://raw.githubusercontent.com/stdlib-js/ml-incr-binary-classification/main/LICENSE
 
-[@stdlib/ndarray/ctor]: https://github.com/stdlib-js/ndarray-ctor/tree/umd
+[@stdlib/ndarray/ctor]: https://github.com/stdlib-js/ndarray-ctor
 
 [euclidean-norm]: https://en.wikipedia.org/wiki/Norm_%28mathematics%29#Euclidean_norm
 
@@ -421,7 +393,7 @@
 
 <!-- <related-links> -->
 
-[@stdlib/ml/incr/sgd-regression]: https://github.com/stdlib-js/ml-incr-sgd-regression/tree/umd
+[@stdlib/ml/incr/sgd-regression]: https://github.com/stdlib-js/ml-incr-sgd-regression
 
 <!-- </related-links> -->
 
