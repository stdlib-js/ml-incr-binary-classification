<!--

@license Apache-2.0

Copyright (c) 2018 The Stdlib Authors.

Licensed under the Apache License, Version 2.0 (the "License");
you may not use this file except in compliance with the License.
You may obtain a copy of the License at

   http://www.apache.org/licenses/LICENSE-2.0

Unless required by applicable law or agreed to in writing, software
distributed under the License is distributed on an "AS IS" BASIS,
WITHOUT WARRANTIES OR CONDITIONS OF ANY KIND, either express or implied.
See the License for the specific language governing permissions and
limitations under the License.

-->


<details>
  <summary>
    About stdlib...
  </summary>
  <p>We believe in a future in which the web is a preferred environment for numerical computation. To help realize this future, we've built stdlib. stdlib is a standard library, with an emphasis on numerical and scientific computation, written in JavaScript (and C) for execution in browsers and in Node.js.</p>
  <p>The library is fully decomposable, being architected in such a way that you can swap out and mix and match APIs and functionality to cater to your exact preferences and use cases.</p>
  <p>When you use stdlib, you can be absolutely certain that you are using the most thorough, rigorous, well-written, studied, documented, tested, measured, and high-quality code out there.</p>
  <p>To join us in bringing numerical computing to the web, get started by checking us out on <a href="https://github.com/stdlib-js/stdlib">GitHub</a>, and please consider <a href="https://opencollective.com/stdlib">financially supporting stdlib</a>. We greatly appreciate your continued support!</p>
</details>

# incrBinaryClassification

[![NPM version][npm-image]][npm-url] [![Build Status][test-image]][test-url] [![Coverage Status][coverage-image]][coverage-url] <!-- [![dependencies][dependencies-image]][dependencies-url] -->

> Incrementally perform binary classification using [stochastic gradient descent][stochastic-gradient-descent] (SGD).


<<<<<<< HEAD
=======
## Installation

```bash
npm install @stdlib/ml-incr-binary-classification
```

Alternatively,

-   To load the package in a website via a `script` tag without installation and bundlers, use the [ES Module][es-module] available on the [`esm`][esm-url] branch (see [README][esm-readme]).
-   If you are using Deno, visit the [`deno`][deno-url] branch (see [README][deno-readme] for usage intructions).
-   For use in Observable, or in browser/node environments, use the [Universal Module Definition (UMD)][umd] build available on the [`umd`][umd-url] branch (see [README][umd-readme]).

The [branches.md][branches-url] file summarizes the available branches and displays a diagram illustrating their relationships.

To view installation and usage instructions specific to each branch build, be sure to explicitly navigate to the respective README files on each branch, as linked to above.

</section>
>>>>>>> 21724aef

<section class="usage">

## Usage

```javascript
import incrBinaryClassification from 'https://cdn.jsdelivr.net/gh/stdlib-js/ml-incr-binary-classification@deno/mod.js';
```

#### incrBinaryClassification( N\[, options] )

Returns an accumulator `function` which incrementally performs binary classification using [stochastic gradient descent][stochastic-gradient-descent].

```javascript
// Create an accumulator for performing binary classification on 3-dimensional data:
var accumulator = incrBinaryClassification( 3 );
```

The function accepts the following `options`:

-   **intercept**: `boolean` indicating whether to include an intercept. If `true`, an element equal to one is implicitly added to each provided feature vector (note, however, that the model does not perform regularization of the intercept term). If `false`, the model assumes that feature vectors are already centered. Default: `true`.

-   **lambda**: regularization parameter. The regularization parameter determines the amount of shrinkage inflicted on the model coefficients. Higher values reduce the variance of the model coefficient estimates at the expense of introducing bias. Default: `1.0e-4`.

-   **learningRate**: an array-like object containing the learning rate function and associated parameters. The learning rate function decides how fast or slow the model coefficients will be updated toward the optimal coefficients. Must be one of the following:

    -   `['constant', ...]`: constant learning rate function. To set the learning rate, provide a second array element. By default, when the learn rate function is 'constant', the learning rate is set to `0.02`.
    -   `['basic']`: basic learning rate function according to the formula `10/(10+t)` where `t` is the current iteration.
    -   `['invscaling', ...]`: inverse scaling learning rate function according to the formula `eta0/pow(t, power_t)` where `eta0` is the initial learning rate and `power_t` is the exponent controlling how quickly the learning rate decreases. To set the initial learning rate, provide a second array element. By default, the initial learning rate is `0.02`. To set the exponent, provide a third array element. By default, the exponent is `0.5`.
    -   `['pegasos']`: [Pegasos][@shalevshwartz:2011a] learning rate function according to the formula `1/(lambda*t)` where `t` is the current iteration and `lambda` is the regularization parameter.

    Default: `['basic']`.

-   **loss**: loss function. Must be one of the following:

    -   `hinge`: hinge loss function. Corresponds to a soft-margin linear Support Vector Machine (SVM), which can handle non-linearly separable data.
    -   `log`: logistic loss function. Corresponds to Logistic Regression.
    -   `modifiedHuber`: Huber loss function [variant][@zhang:2004a] for classification. 
    -   `perceptron`: hinge loss function without a margin. Corresponds to the original perceptron by Rosenblatt (1957).
    -   `squaredHinge`: squared hinge loss function SVM (L2-SVM).

    Default: `'log'`.

By default, the model contains an intercept term. To omit the intercept, set the `intercept` option to `false`:

```javascript
import array from 'https://cdn.jsdelivr.net/gh/stdlib-js/ndarray-array@deno/mod.js';

// Create a model with the intercept term:
var acc = incrBinaryClassification( 2, {
    'intercept': true
});
var coefs = acc( array( [ 1.4, 0.5 ] ), 1 );
// returns <ndarray>

var dim = coefs.length;
// returns 3

// Create a model without the intercept term:
acc = incrBinaryClassification( 2, {
    'intercept': false
});
coefs = acc( array( [ 1.4, 0.5 ] ), -1 );
// returns <ndarray>

dim = coefs.length;
// returns 2
```

#### accumulator( x, y )

If provided a feature vector `x` and response value `y` (either `+1` or `-1`), the accumulator function updates a binary classification model; otherwise, the accumulator function returns the current binary classification model coefficients.

```javascript
import array from 'https://cdn.jsdelivr.net/gh/stdlib-js/ndarray-array@deno/mod.js';

// Create an accumulator:
var acc = incrBinaryClassification( 2 );

// Provide data to the accumulator...
var x = array( [ 1.0, 0.0 ] );

var coefs = acc( x, -1 );
// returns <ndarray>

x.set( 0, 0.0 );
x.set( 1, 1.0 );

coefs = acc( x, 1 );
// returns <ndarray>

x.set( 0, 0.5 );
x.set( 1, 1.0 );

coefs = acc( x, 1 );
// returns <ndarray>

coefs = acc();
// returns <ndarray>
```

#### accumulator.predict( X\[, type] )

Computes predicted response values for one or more observation vectors `X`.

```javascript
import array from 'https://cdn.jsdelivr.net/gh/stdlib-js/ndarray-array@deno/mod.js';

// Create a model with the intercept term:
var acc = incrBinaryClassification( 2 );

// ...

var label = acc.predict( array( [ 0.5, 2.0 ] ) );
// returns <ndarray>
```

Provided an [`ndarray`][@stdlib/ndarray/ctor] having shape `(..., N)`, where `N` is the number of features, the returned [`ndarray`][@stdlib/ndarray/ctor] has shape `(...)` (i.e., the number of dimensions is reduced by one) and data type `float64`. For example, if provided a one-dimensional [`ndarray`][@stdlib/ndarray/ctor], the method returns a zero-dimensional [`ndarray`][@stdlib/ndarray/ctor] whose only element is the predicted response value.

By default, the method returns the predict label (`type='label'`). In order to return a prediction probability of a `+1` response value given either the logistic (`log`) or modified Huber (`modifiedHuber`) loss functions, set the second argument to `'probability'`.

```javascript
import array from 'https://cdn.jsdelivr.net/gh/stdlib-js/ndarray-array@deno/mod.js';

// Create a model with the intercept term:
var acc = incrBinaryClassification( 2, {
    'loss': 'log'
});

// ...

var phat = acc.predict( array( [ 0.5, 2.0 ] ), 'probability' );
// returns <ndarray>
```

In order to return the linear predictor (i.e., the signed distance to the hyperplane, which is computed as the dot product between the model coefficients and the provided feature vector `x`, plus the intercept), set the second argument to `'linear'`.

```javascript
import array from 'https://cdn.jsdelivr.net/gh/stdlib-js/ndarray-array@deno/mod.js';

// Create a model with the intercept term:
var acc = incrBinaryClassification( 2, {
    'loss': 'log'
});

// ...

var lp = acc.predict( array( [ 0.5, 2.0 ] ), 'linear' );
// returns <ndarray>
```

Given a feature vector `x = [x_0, x_1, ...]` and model coefficients `c = [c_0, c_1, ...]`, the linear predictor is equal to `(x_0*c_0) + (x_1*c_1) + ... + c_intercept`.

</section>

<!-- /.usage -->

<section class="notes">

## Notes

-   The underlying binary classification model performs [L2 regularization][tikhonov-regularization] of model coefficients, shrinking them toward zero by penalizing their squared [euclidean norm][euclidean-norm].
-   [Stochastic gradient descent][stochastic-gradient-descent] is sensitive to the scaling of the features. One is advised to either scale each feature to `[0,1]` or `[-1,1]` or to transform each feature into z-scores with zero mean and unit variance. One should keep in mind that the same scaling has to be applied to training data in order to obtain accurate predictions.
-   In general, the more data provided to an accumulator, the more reliable the model predictions.

</section>

<!-- /.notes -->

<section class="examples">

## Examples

<!-- eslint no-undef: "error" -->

```javascript
import normal from 'https://cdn.jsdelivr.net/gh/stdlib-js/random-base-normal@deno/mod.js';
import binomial from 'https://cdn.jsdelivr.net/gh/stdlib-js/random-base-binomial@deno/mod.js';
import array from 'https://cdn.jsdelivr.net/gh/stdlib-js/ndarray-array@deno/mod.js';
import exp from 'https://cdn.jsdelivr.net/gh/stdlib-js/math-base-special-exp@deno/mod.js';
import incrBinaryClassification from 'https://cdn.jsdelivr.net/gh/stdlib-js/ml-incr-binary-classification@deno/mod.js';

// Create a new accumulator:
var acc = incrBinaryClassification( 2, {
    'intercept': true,
    'lambda': 1.0e-3,
    'loss': 'log'
});

// Incrementally update the classification model...
var phat;
var x;
var i;
for ( i = 0; i < 10000; i++ ) {
    x = array( [ normal( 0.0, 1.0 ), normal( 0.0, 1.0 ) ] );
    phat = 1.0 / ( 1.0+exp( -( ( 3.0*x.get(0) ) - ( 2.0*x.get(1) ) + 1.0 ) ) );
    acc( x, ( binomial( 1, phat ) ) ? 1.0 : -1.0 );
}

// Retrieve model coefficients:
var coefs = acc();
console.log( 'Feature coefficients: %d, %d', coefs.get( 0 ), coefs.get( 1 ) );
console.log( 'Intercept: %d', coefs.get( 2 ) );

// Predict new observations...
x = array( [ [ 0.9, 0.1 ], [ 0.1, 0.9 ], [ 0.9, 0.9 ] ] );

var out = acc.predict( x );
console.log( 'x = [%d, %d]; label = %d', x.get( 0, 0 ), x.get( 0, 1 ), out.get( 0 ) );
console.log( 'x = [%d, %d]; label = %d', x.get( 1, 0 ), x.get( 1, 1 ), out.get( 1 ) );
console.log( 'x = [%d, %d]; label = %d', x.get( 2, 0 ), x.get( 2, 1 ), out.get( 2 ) );

out = acc.predict( x, 'probability' );
console.log( 'x = [%d, %d]; P(y=1|x) = %d', x.get( 0, 0 ), x.get( 0, 1 ), out.get( 0 ) );
console.log( 'x = [%d, %d]; P(y=1|x) = %d', x.get( 1, 0 ), x.get( 1, 1 ), out.get( 1 ) );
console.log( 'x = [%d, %d]; P(y=1|x) = %d', x.get( 2, 0 ), x.get( 2, 1 ), out.get( 2 ) );

out = acc.predict( x, 'linear' );
console.log( 'x = [%d, %d]; lp = %d', x.get( 0, 0 ), x.get( 0, 1 ), out.get( 0 ) );
console.log( 'x = [%d, %d]; lp = %d', x.get( 1, 0 ), x.get( 1, 1 ), out.get( 1 ) );
console.log( 'x = [%d, %d]; lp = %d', x.get( 2, 0 ), x.get( 2, 1 ), out.get( 2 ) );
```

</section>

<!-- /.examples -->

<section class="references">

## References

-   Rosenblatt, Frank. 1957. "The Perceptron–a perceiving and recognizing automaton." 85-460-1. Buffalo, NY, USA: Cornell Aeronautical Laboratory.
-   Zhang, Tong. 2004. "Solving Large Scale Linear Prediction Problems Using Stochastic Gradient Descent Algorithms." In _Proceedings of the Twenty-First International Conference on Machine Learning_, 116. New York, NY, USA: Association for Computing Machinery. doi:[10.1145/1015330.1015332][@zhang:2004a].
-   Shalev-Shwartz, Shai, Yoram Singer, Nathan Srebro, and Andrew Cotter. 2011. "Pegasos: primal estimated sub-gradient solver for SVM." _Mathematical Programming_ 127 (1): 3–30. doi:[10.1007/s10107-010-0420-4][@shalevshwartz:2011a].

</section>

<!-- /.references -->

<!-- Section for related `stdlib` packages. Do not manually edit this section, as it is automatically populated. -->

<section class="related">

* * *

## See Also

-   <span class="package-name">[`@stdlib/ml-incr/sgd-regression`][@stdlib/ml/incr/sgd-regression]</span><span class="delimiter">: </span><span class="description">online regression via stochastic gradient descent (SGD).</span>

</section>

<!-- /.related -->

<!-- Section for all links. Make sure to keep an empty line after the `section` element and another before the `/section` close. -->


<section class="main-repo" >

* * *

## Notice

This package is part of [stdlib][stdlib], a standard library with an emphasis on numerical and scientific computing. The library provides a collection of robust, high performance libraries for mathematics, statistics, streams, utilities, and more.

For more information on the project, filing bug reports and feature requests, and guidance on how to develop [stdlib][stdlib], see the main project [repository][stdlib].

#### Community

[![Chat][chat-image]][chat-url]

---

## License

See [LICENSE][stdlib-license].


## Copyright

Copyright &copy; 2016-2024. The Stdlib [Authors][stdlib-authors].

</section>

<!-- /.stdlib -->

<!-- Section for all links. Make sure to keep an empty line after the `section` element and another before the `/section` close. -->

<section class="links">

[npm-image]: http://img.shields.io/npm/v/@stdlib/ml-incr-binary-classification.svg
[npm-url]: https://npmjs.org/package/@stdlib/ml-incr-binary-classification

[test-image]: https://github.com/stdlib-js/ml-incr-binary-classification/actions/workflows/test.yml/badge.svg?branch=main
[test-url]: https://github.com/stdlib-js/ml-incr-binary-classification/actions/workflows/test.yml?query=branch:main

[coverage-image]: https://img.shields.io/codecov/c/github/stdlib-js/ml-incr-binary-classification/main.svg
[coverage-url]: https://codecov.io/github/stdlib-js/ml-incr-binary-classification?branch=main

<!--

[dependencies-image]: https://img.shields.io/david/stdlib-js/ml-incr-binary-classification.svg
[dependencies-url]: https://david-dm.org/stdlib-js/ml-incr-binary-classification/main

-->

[chat-image]: https://img.shields.io/gitter/room/stdlib-js/stdlib.svg
[chat-url]: https://app.gitter.im/#/room/#stdlib-js_stdlib:gitter.im

[stdlib]: https://github.com/stdlib-js/stdlib

[stdlib-authors]: https://github.com/stdlib-js/stdlib/graphs/contributors

[umd]: https://github.com/umdjs/umd
[es-module]: https://developer.mozilla.org/en-US/docs/Web/JavaScript/Guide/Modules

[deno-url]: https://github.com/stdlib-js/ml-incr-binary-classification/tree/deno
[deno-readme]: https://github.com/stdlib-js/ml-incr-binary-classification/blob/deno/README.md
[umd-url]: https://github.com/stdlib-js/ml-incr-binary-classification/tree/umd
[umd-readme]: https://github.com/stdlib-js/ml-incr-binary-classification/blob/umd/README.md
[esm-url]: https://github.com/stdlib-js/ml-incr-binary-classification/tree/esm
[esm-readme]: https://github.com/stdlib-js/ml-incr-binary-classification/blob/esm/README.md
[branches-url]: https://github.com/stdlib-js/ml-incr-binary-classification/blob/main/branches.md

[stdlib-license]: https://raw.githubusercontent.com/stdlib-js/ml-incr-binary-classification/main/LICENSE

[@stdlib/ndarray/ctor]: https://github.com/stdlib-js/ndarray-ctor/tree/deno

[euclidean-norm]: https://en.wikipedia.org/wiki/Norm_%28mathematics%29#Euclidean_norm

[tikhonov-regularization]: https://en.wikipedia.org/wiki/Tikhonov_regularization

[stochastic-gradient-descent]: https://en.wikipedia.org/wiki/Stochastic_gradient_descent

[@zhang:2004a]: https://doi.org/10.1145/1015330.1015332

[@shalevshwartz:2011a]: https://doi.org/10.1007/s10107-010-0420-4

<!-- <related-links> -->

[@stdlib/ml/incr/sgd-regression]: https://github.com/stdlib-js/ml-incr-sgd-regression/tree/deno

<!-- </related-links> -->

</section>

<!-- /.links --><|MERGE_RESOLUTION|>--- conflicted
+++ resolved
@@ -35,9 +35,8 @@
 
 > Incrementally perform binary classification using [stochastic gradient descent][stochastic-gradient-descent] (SGD).
 
-
-<<<<<<< HEAD
-=======
+<section class="installation">
+
 ## Installation
 
 ```bash
@@ -55,14 +54,13 @@
 To view installation and usage instructions specific to each branch build, be sure to explicitly navigate to the respective README files on each branch, as linked to above.
 
 </section>
->>>>>>> 21724aef
 
 <section class="usage">
 
 ## Usage
 
 ```javascript
-import incrBinaryClassification from 'https://cdn.jsdelivr.net/gh/stdlib-js/ml-incr-binary-classification@deno/mod.js';
+var incrBinaryClassification = require( '@stdlib/ml-incr-binary-classification' );
 ```
 
 #### incrBinaryClassification( N\[, options] )
@@ -102,7 +100,7 @@
 By default, the model contains an intercept term. To omit the intercept, set the `intercept` option to `false`:
 
 ```javascript
-import array from 'https://cdn.jsdelivr.net/gh/stdlib-js/ndarray-array@deno/mod.js';
+var array = require( '@stdlib/ndarray-array' );
 
 // Create a model with the intercept term:
 var acc = incrBinaryClassification( 2, {
@@ -130,7 +128,7 @@
 If provided a feature vector `x` and response value `y` (either `+1` or `-1`), the accumulator function updates a binary classification model; otherwise, the accumulator function returns the current binary classification model coefficients.
 
 ```javascript
-import array from 'https://cdn.jsdelivr.net/gh/stdlib-js/ndarray-array@deno/mod.js';
+var array = require( '@stdlib/ndarray-array' );
 
 // Create an accumulator:
 var acc = incrBinaryClassification( 2 );
@@ -162,7 +160,7 @@
 Computes predicted response values for one or more observation vectors `X`.
 
 ```javascript
-import array from 'https://cdn.jsdelivr.net/gh/stdlib-js/ndarray-array@deno/mod.js';
+var array = require( '@stdlib/ndarray-array' );
 
 // Create a model with the intercept term:
 var acc = incrBinaryClassification( 2 );
@@ -178,7 +176,7 @@
 By default, the method returns the predict label (`type='label'`). In order to return a prediction probability of a `+1` response value given either the logistic (`log`) or modified Huber (`modifiedHuber`) loss functions, set the second argument to `'probability'`.
 
 ```javascript
-import array from 'https://cdn.jsdelivr.net/gh/stdlib-js/ndarray-array@deno/mod.js';
+var array = require( '@stdlib/ndarray-array' );
 
 // Create a model with the intercept term:
 var acc = incrBinaryClassification( 2, {
@@ -194,7 +192,7 @@
 In order to return the linear predictor (i.e., the signed distance to the hyperplane, which is computed as the dot product between the model coefficients and the provided feature vector `x`, plus the intercept), set the second argument to `'linear'`.
 
 ```javascript
-import array from 'https://cdn.jsdelivr.net/gh/stdlib-js/ndarray-array@deno/mod.js';
+var array = require( '@stdlib/ndarray-array' );
 
 // Create a model with the intercept term:
 var acc = incrBinaryClassification( 2, {
@@ -232,11 +230,11 @@
 <!-- eslint no-undef: "error" -->
 
 ```javascript
-import normal from 'https://cdn.jsdelivr.net/gh/stdlib-js/random-base-normal@deno/mod.js';
-import binomial from 'https://cdn.jsdelivr.net/gh/stdlib-js/random-base-binomial@deno/mod.js';
-import array from 'https://cdn.jsdelivr.net/gh/stdlib-js/ndarray-array@deno/mod.js';
-import exp from 'https://cdn.jsdelivr.net/gh/stdlib-js/math-base-special-exp@deno/mod.js';
-import incrBinaryClassification from 'https://cdn.jsdelivr.net/gh/stdlib-js/ml-incr-binary-classification@deno/mod.js';
+var normal = require( '@stdlib/random-base-normal' );
+var binomial = require( '@stdlib/random-base-binomial' );
+var array = require( '@stdlib/ndarray-array' );
+var exp = require( '@stdlib/math-base-special-exp' );
+var incrBinaryClassification = require( '@stdlib/ml-incr-binary-classification' );
 
 // Create a new accumulator:
 var acc = incrBinaryClassification( 2, {
@@ -318,7 +316,7 @@
 
 ## Notice
 
-This package is part of [stdlib][stdlib], a standard library with an emphasis on numerical and scientific computing. The library provides a collection of robust, high performance libraries for mathematics, statistics, streams, utilities, and more.
+This package is part of [stdlib][stdlib], a standard library for JavaScript and Node.js, with an emphasis on numerical and scientific computing. The library provides a collection of robust, high performance libraries for mathematics, statistics, streams, utilities, and more.
 
 For more information on the project, filing bug reports and feature requests, and guidance on how to develop [stdlib][stdlib], see the main project [repository][stdlib].
 
@@ -381,7 +379,7 @@
 
 [stdlib-license]: https://raw.githubusercontent.com/stdlib-js/ml-incr-binary-classification/main/LICENSE
 
-[@stdlib/ndarray/ctor]: https://github.com/stdlib-js/ndarray-ctor/tree/deno
+[@stdlib/ndarray/ctor]: https://github.com/stdlib-js/ndarray-ctor
 
 [euclidean-norm]: https://en.wikipedia.org/wiki/Norm_%28mathematics%29#Euclidean_norm
 
@@ -395,7 +393,7 @@
 
 <!-- <related-links> -->
 
-[@stdlib/ml/incr/sgd-regression]: https://github.com/stdlib-js/ml-incr-sgd-regression/tree/deno
+[@stdlib/ml/incr/sgd-regression]: https://github.com/stdlib-js/ml-incr-sgd-regression
 
 <!-- </related-links> -->
 
